//! # GCLK - Generic Clock Controller
//!
//! Functionality:
//!
//! * Provides 12 [Gclks](Gclk) fed by clock sources implementing the
//!   [GclkSource] trait
//! * Each Generic Clock Generator provides clock division
//! * Generic Clock Generator output may be consumed by one or many Peripheral
//!   Channels [super::pclk]
//! * The Peripheral Channels outputs the clock to the peripheral modules
//!
//! Gclks are a core part of the clocking system, typically acting as an
//! intermediate step connecting [`GclkSources`](GclkSource) and
//! [`Pclks`](super::pclk::Pclk). [`Pclks`](super::pclk::Pclk) can share
//! a single [`Gclk`].
//!
//! Additionally, [`Gclk1`] has the ability to serve as a [`GclkSource`] itself
//! and provide a signal for other [`Gclks`](Gclk).
//!
//! [`Gclks`](Gclk) provides clock division capability (see [`GclkDiv`]), and
//! yet again [`Gclk1`] stands out by providing larger division factors than
//! other [`Gclks`](Gclk) (see [`Gclk1Div`]).
//!
//! [`Gclk0`] is unique as it is hardwired to drive the
//! ([`MCLK`](crate::pac::MCLK)) which is responsible for the synchronous
//! clocking domain including the CPU clock. It must be configured (to have CPU
//! activity) and therefore hardware has a default state where
//! [`Dpll`][super::dfll::Dfll] is a clock signal source (48 MHz).
//!
//! [`Gclk0`] is returned by [`retrieve_clocks`][super::retrieve_clocks]
//! function. In order to construct other [`Gclks`](Gclk), [`Gclk::new`]
//! function can be used. When [`Gclk`] is configured, it can be enabled by
//! [`Gclk::enable`].
//!
//! ```no_run
//! # use atsamd_hal::{
<<<<<<< HEAD
//! #     clock::v2::{
//! #         clock_system_at_reset,
//! #         gclk::Gclk,
//! #         gclkio::GclkOut,
//! #         pclk::Pclk,
//! #     },
//! #     gpio::v2::Pins,
//! #     pac::Peripherals,
//! # };
//! let mut pac = Peripherals::take().unwrap();
//! let (_buses, clocks,tokens) = clock_system_at_reset(
=======
//! #     clock::v2::{gclk::Gclk, gclkio::GclkOut, por_state, pclk::Pclk},
//! #     gpio::Pins,
//! #     pac::Peripherals,
//! # };
//! let mut pac = Peripherals::take().unwrap();
//! let (_, clocks, tokens) = por_state(
>>>>>>> 54a97071
//!     pac.OSCCTRL,
//!     pac.OSC32KCTRL,
//!     pac.GCLK,
//!     pac.MCLK,
//!     &mut pac.NVMCTRL,
//! );
//! let pins = Pins::new(pac.PORT);
<<<<<<< HEAD
//! let (gclk1, _dfll) = Gclk::new(tokens.gclks.gclk1, clocks.dfll);
=======
//! let (gclk1, dfll) = Gclk::new(tokens.gclks.gclk1, clocks.dfll);
>>>>>>> 54a97071
//! let gclk1 = gclk1.enable();
//! let (gclk2, _gclk1) = Gclk::new(tokens.gclks.gclk2, gclk1);
//! let gclk2 = gclk2.enable();
//! let (_pclk_sercom0, _gclk2) = Pclk::enable(tokens.pclks.sercom0, gclk2);
//! ```

use core::marker::PhantomData;

use paste::paste;
use seq_macro::seq;
use typenum::{U0, U1};

use crate::pac;
use crate::pac::gclk::genctrl::DIVSEL_A;
use crate::pac::NVMCTRL;

use crate::pac::gclk::genctrl::SRC_A;
use crate::pac::gclk::{RegisterBlock, GENCTRL};
use crate::time::Hertz;
use crate::typelevel::{Counter, Decrement, Increment, PrivateIncrement, Sealed};

use super::dfll::DfllId;
use super::dpll::{Dpll0Id, Dpll1Id};
use super::gclkio::GclkInId;
use super::osculp32k::OscUlp32kId;
use super::xosc::{Xosc0Id, Xosc1Id};
use super::xosc32k::Xosc32kId;
use super::{Enabled, Source};

//==============================================================================
// GclkToken
//==============================================================================

/// A [`GclkToken`] equals a hardware register
/// Provide a safe register interface for [`Gclk`]s
///
/// This `struct` takes ownership of a [`GclkNum`] and provides an API to
/// access the corresponding registers
pub struct GclkToken<G: GclkId> {
    gen: PhantomData<G>,
}

impl<G: GclkId> GclkToken<G> {
    /// Create a new instance of [`GclkToken`]
    ///
    /// # Safety
    ///
    /// Users must never create two simulatenous instances of this `struct` with
    /// the same [`GclkNum`]
    #[inline]
    pub(super) unsafe fn new() -> Self {
        GclkToken { gen: PhantomData }
    }

    /// Used to mask out the correct bit based on [`GclkNum`]
    #[inline]
    fn mask(&self) -> u16 {
        1 << G::NUM
    }

    /// Provides the base pointer to the [`Gclk`] registers
    ///
    /// # Safety
    ///
    /// Only one [GclkToken] accessible at any given time
    #[inline]
    fn gclk(&self) -> &RegisterBlock {
        unsafe { &*pac::GCLK::ptr() }
    }

    /// Provides a pointer to the individual Generator Control [`GENCTRL`]
    /// registers
    ///
    /// Each GCLK 0 to 11 has its own Generator Control [`GENCTRL`] register
    /// controlling the settings of that specific generator
    #[inline]
    fn genctrl(&self) -> &GENCTRL {
        &self.gclk().genctrl[G::NUM]
    }

    /// Block until synchronization has completed
    ///
    /// Used for any registers annotated with
    ///
    /// * "Write-Synchronized"
    /// * "Read-Synchronized"
    ///
    /// in the Property field
    #[inline]
    fn wait_syncbusy(&self) {
        while self.gclk().syncbusy.read().genctrl().bits() & self.mask() != 0 {}
    }

    /// Set the clock source for the [`Gclk`] generator
    #[inline]
    fn set_source(&mut self, source: DynGclkSourceId) {
        self.genctrl().modify(|_, w| w.src().variant(source.into()));
        self.wait_syncbusy();
    }

    /// When dividing an input clock with a odd division factor the duty-cycle
    /// is not 50-50, enabling this ensures 50-50 duty-cycle on the
    /// resulting generator clock
    #[inline]
    fn improve_duty_cycle(&mut self, flag: bool) {
        self.genctrl().modify(|_, w| w.idc().bit(flag));
        self.wait_syncbusy();
    }

    /// Set the state of [`GclkOut`] pins when the GCLK_IO output is disabled
    #[inline]
    fn output_off_value(&mut self, high: bool) {
        self.genctrl().modify(|_, w| w.oov().bit(high));
        self.wait_syncbusy();
    }

    /// Enable output of the generator clock on GCLK_IO pins
    #[inline]
    fn enable_gclk_out(&mut self) {
        self.genctrl().modify(|_, w| w.oe().set_bit());
        self.wait_syncbusy();
    }

    /// Set the divider for the [`Gclk`]
    ///
    /// [`Gclk0`] and [`Gclk2`] to [`Gclk11`] has 8 division factor bits
    /// [`Gclk1`] has 16 division factor bits
    #[inline]
    fn set_div(&mut self, div: G::DividerType) {
        // Get the divsel variant and the divider value
        let (variant, div) = div.get_inner();
        self.genctrl().modify(|_, w| unsafe {
            w.divsel().variant(variant);
            w.div().bits(div)
        });
        self.wait_syncbusy();
    }

    /// Deactivate outputting generator clock over `GCLK_IO` pins
    ///
    /// Pin state depends on the `polarity` value set when the output was
    /// enabled with [`enable_gclk_out`]
    #[inline]
    fn disable_gclk_out(&mut self) {
        self.genctrl().modify(|_, w| w.oe().clear_bit());
        self.wait_syncbusy();
    }

    /// Enable the clock generator
    #[inline]
    fn enable(&mut self) {
        self.genctrl().modify(|_, w| w.genen().set_bit());
        self.wait_syncbusy();
    }

    /// Disable the clock generator
    #[inline]
    fn disable(&mut self) {
        self.genctrl().modify(|_, w| w.genen().clear_bit());
        self.wait_syncbusy();
    }
}

//==============================================================================
// GclkId
//==============================================================================

/// Value-level equivalent of [`GclkId`]
///
/// This is the value-level version of the type-level `enum` [`GclkId`]. It
/// selects among the 12 possible GCLKs.
#[allow(missing_docs)]
pub enum DynGclkId {
    Gclk0,
    Gclk1,
    Gclk2,
    Gclk3,
    Gclk4,
    Gclk5,
    Gclk6,
    Gclk7,
    Gclk8,
    Gclk9,
    Gclk10,
    Gclk11,
}

/// Type-level `enum` for GCLK identifiers
///
/// See the documentation / on [type-level enums] for more details on the
/// pattern.
///
/// [type-level enums]: crate::typelevel#type-level-enum
pub trait GclkId: Sealed {
    /// Corresponding variant of [`DynGclkId`]
    const DYN: DynGclkId;
    /// Corresponding numeric index
    const NUM: usize;
    /// Corresponding divider type
    ///
    /// [`Gclk1`] can have a larger divider than the other [`Gclk`]s. The
    /// [`GclkDivider`] trait abstracts over these details.
    type DividerType: GclkDivider;
}

/// Type-level variant representing the identity of GCLK0
///
/// This type is a member of several [type-level enums]. See the documentation
/// on [type-level enums] for more details on the pattern.
///
/// [type-level enums]: crate::typelevel#type-level-enum
pub enum Gclk0Id {}
impl Sealed for Gclk0Id {}
impl GclkId for Gclk0Id {
    const DYN: DynGclkId = DynGclkId::Gclk0;
    const NUM: usize = 0;
    type DividerType = GclkDiv;
}

/// Type-level variant representing the identity of GCLK1
///
/// This type is a member of several [type-level enums]. See the documentation
/// on [type-level enums] for more details on the pattern.
///
/// [type-level enums]: crate::typelevel#type-level-enum
pub enum Gclk1Id {}
impl Sealed for Gclk1Id {}
impl GclkId for Gclk1Id {
    const DYN: DynGclkId = DynGclkId::Gclk1;
    const NUM: usize = 1;
    type DividerType = Gclk1Div;
}

seq!(N in 2..=11 {
    paste! {
        /// Type-level variant representing the identity of the corresponding GCLK
        ///
        /// This type is a member of several [type-level enums]. See the documentation
        /// on [type-level enums] for more details on the pattern.
        ///
        /// [type-level enums]: crate::typelevel#type-level-enum
        pub enum [<Gclk N Id>] {}
        impl Sealed for [<Gclk N Id>] {}
        impl GclkId for [<Gclk N Id>] {
            const DYN: DynGclkId = DynGclkId::Gclk~N;
            const NUM: usize = N;
            type DividerType = GclkDiv;
        }
    }
});

//==============================================================================
// Div
//==============================================================================

/// Trait for [`GclkDiv`] providing the inner components
pub trait GclkDivider: Sealed + Default + Copy {
    /// Returns both the divider mode [`DIVSEL_A`] and the divider value
    fn get_inner(&self) -> (DIVSEL_A, u16);
    /// Returns the divider value
    fn get_div(&self) -> u32;
}

/// Enum expressing all possible division factors for all [`Gclk`]s except
/// [`Gclk1`]
///
/// Represents a generic clock generator divider
///
/// * `Div(u8)` expresses the divider directly
/// * `Div2Pow8` equals a division factor of `2^8 = 256`
/// * `Div2Pow9` equals a division factor of `2^9 = 512`
///
/// ## Background
///
/// Division is interpreted differently depending on state of `DIVSEL` flag
///
/// In `DIVSEL` mode `DIV1` (register value 0) the division factor is directly
/// interpreted from the `DIV` register.  The division factor is a u8 value
///
/// In `DIVSEL` mode `DIV2` (register value 1) the division factor is calculated
/// as
///
/// ```text
/// division_factor = 2.pow(1 + DIV_register)
/// ```
///
/// The maximum division factor is 512 even though the register could be able to
/// express much larger dividers. Hardware ignores any larger value, effectively
/// constrained at max division factor.
///
/// See the datasheet for more details
#[derive(Clone, Copy)]
pub enum GclkDiv {
    /// Express the division factor directly, both 0 and 1 perform no division
    /// of the clock
    Div(u8),
    /// Provides a division factor of `2^8 = 256`
    Div2Pow8,
    /// Provides a division factor of `2^9 = 512`
    Div2Pow9,
}

/// Enum expressing all possible division factors for [`Gclk1`]
///
/// Represents [`Gclk1`] clock generator divider
///
/// Division is interpreted differently depending on state of `DIVSEL` flag
///
/// In `DIVSEL` mode `DIV1` (register value 0) the division factor is directly
/// interpreted from the `DIV` register.  The division factor is a u16 value
///
/// In `DIVSEL` mode `DIV2` (register value 1) the division factor is calculated
/// as
///
/// ```text
/// division_factor = 2.pow(1 + DIV_register)
/// ```
///
/// The maximum division factor is 131072 even though the register could be able
/// to express much larger dividers. Hardware ignores any larger value,
/// effectively constrained at max division factor.
///
/// See the datasheet for more details
#[derive(Clone, Copy)]
pub enum Gclk1Div {
    /// Express the division factor directly, both 0 and 1 perform no division
    /// of the clock
    Div(u16),
    /// Provides a division factor of `2^16 = 65536`
    Div2Pow16,
    /// Provides a division factor of `2^17 = 131072`
    Div2Pow17,
}

impl Sealed for GclkDiv {}
impl Sealed for Gclk1Div {}

impl Default for GclkDiv {
    #[inline]
    fn default() -> Self {
        Self::Div(0)
    }
}

impl Default for Gclk1Div {
    #[inline]
    fn default() -> Self {
        Self::Div(0)
    }
}

impl GclkDivider for Gclk1Div {
    #[inline]
    fn get_div(&self) -> u32 {
        match self {
            // Maximum reach of DIV1 mode is 65535
            Gclk1Div::Div(div) => (*div).into(),
            // Set the divider to be 65536
            // 2^(1 + 15) = 65536
            Gclk1Div::Div2Pow16 => 65536,
            // Set the divider to be 131072
            // 2^(1 + 16) = 131072
            Gclk1Div::Div2Pow17 => 131072,
        }
    }

    #[inline]
    fn get_inner(&self) -> (DIVSEL_A, u16) {
        match self {
            // Maximum reach of DIV1 mode is 65535
            Gclk1Div::Div(div) => (DIVSEL_A::DIV1, *div),
            // Set the divider to be 65536
            // 2^(1 + 15) = 65536
            Gclk1Div::Div2Pow16 => (DIVSEL_A::DIV2, 15),
            // Set the divider to be 131072
            // 2^(1 + 16) = 131072
            Gclk1Div::Div2Pow17 => (DIVSEL_A::DIV2, 16),
        }
    }
}

impl GclkDivider for GclkDiv {
    #[inline]
    fn get_div(&self) -> u32 {
        match self {
            // Maximum reach of DIV1 mode is 255
            GclkDiv::Div(div) => (*div).into(),
            // Set the divider to be 256
            // 2^(1 + 7) = 256
            GclkDiv::Div2Pow8 => 256,
            // Set the divider to be 512
            // 2^(1 + 8) = 512
            GclkDiv::Div2Pow9 => 512,
        }
    }

    #[inline]
    fn get_inner(&self) -> (DIVSEL_A, u16) {
        match self {
            // Maximum reach of DIV1 mode is 255
            GclkDiv::Div(div) => (DIVSEL_A::DIV1, (*div).into()),
            // Set the divider to be 256
            // 2^(1 + 7) = 256
            GclkDiv::Div2Pow8 => (DIVSEL_A::DIV2, 7),
            // Set the divider to be 512
            // 2^(1 + 8) = 512
            GclkDiv::Div2Pow9 => (DIVSEL_A::DIV2, 8),
        }
    }
}

//==============================================================================
// GclkSourceId
//==============================================================================

/// Value-level enum of GCLK sources
///
/// This is the value-level equivalent of the [`GclkSourceId`]
/// [type-level enum]. It lists all possible [`Source`]s for each [`Gclk`].
///
/// [type-level enum]: crate::typelevel#type-level-enum
#[allow(missing_docs)]
pub enum DynGclkSourceId {
    Dfll,
    Dpll0,
    Dpll1,
    Gclk1,
    GclkIn,
    OscUlp32k,
    Xosc0,
    Xosc1,
    Xosc32k,
}

impl From<DynGclkSourceId> for SRC_A {
    fn from(source: DynGclkSourceId) -> Self {
        use DynGclkSourceId::*;
        use SRC_A::*;
        match source {
            Dfll => DFLL,
            Dpll0 => DPLL0,
            Dpll1 => DPLL1,
            Gclk1 => GCLKGEN1,
            GclkIn => GCLKIN,
            OscUlp32k => OSCULP32K,
            Xosc0 => XOSC0,
            Xosc1 => XOSC1,
            Xosc32k => XOSC32K,
        }
    }
}

/// Type-level `enum` for GCLK sources
///
/// See the documentation / on [type-level enums] for more details on the
/// pattern.
///
/// [type-level enums]: crate::typelevel#type-level-enum
pub trait GclkSourceId {
    /// Corresponding variant of [`DynGclkSourceId`]
    const DYN: DynGclkSourceId;
}

impl GclkSourceId for DfllId {
    const DYN: DynGclkSourceId = DynGclkSourceId::Dfll;
}
impl GclkSourceId for Dpll0Id {
    const DYN: DynGclkSourceId = DynGclkSourceId::Dpll0;
}
impl GclkSourceId for Dpll1Id {
    const DYN: DynGclkSourceId = DynGclkSourceId::Dpll1;
}
impl GclkSourceId for Gclk1Id {
    const DYN: DynGclkSourceId = DynGclkSourceId::Gclk1;
}
impl GclkSourceId for GclkInId {
    const DYN: DynGclkSourceId = DynGclkSourceId::GclkIn;
}
impl GclkSourceId for OscUlp32kId {
    const DYN: DynGclkSourceId = DynGclkSourceId::OscUlp32k;
}
impl GclkSourceId for Xosc0Id {
    const DYN: DynGclkSourceId = DynGclkSourceId::Xosc0;
}
impl GclkSourceId for Xosc1Id {
    const DYN: DynGclkSourceId = DynGclkSourceId::Xosc1;
}
impl GclkSourceId for Xosc32kId {
    const DYN: DynGclkSourceId = DynGclkSourceId::Xosc32k;
}

//==============================================================================
// Gclk
//==============================================================================

/// This struct represents a disabled [`Gclk`] - generic clock generator
///
/// It is generic over:
/// - a numeric variant (available variants: [`GclkId`] implementors - eg.
///   [`GclkId3`])
/// - a current signal source (expressed via source's marker type)
pub struct Gclk<G, I>
where
    G: GclkId,
    I: GclkSourceId,
{
    /// Unique [`GclkToken`]
    token: GclkToken<G>,
    /// Clock source feeding the [`Gclk`]
    src: PhantomData<I>,
    /// Frequency of the clock source [`Gclk.src`] feeding the [`Gclk`]
    src_freq: Hertz,
    /// [`Gclk`] divider, modifying the [`Gclk.src_freq`]uency; affecting the
    /// output frequency
    div: G::DividerType,
    /// State of `GclkOut` pins when GCLK_IO is disabled
    output_off_value: bool,
    /// Improve duty cycle, used to ensure 50-50 duty cycle with odd dividers
    improve_duty_cycle: bool,
}

pub type EnabledGclk<G, I, N = U0> = Enabled<Gclk<G, I>, N>;

seq!(G in 0..=11 {
    paste! {
        /// Type alias for the corresponding [`Gclk`]
        pub type Gclk~G<I> = Gclk<[<Gclk G Id>], I>;

        pub type EnabledGclk~G<I, N = U0> = EnabledGclk<[<Gclk G Id>], I, N>;
    }
});

impl<G, I> Gclk<G, I>
where
    G: GclkId,
    I: GclkSourceId,
{
    /// Create a new [`Gclk`]
    ///
    /// Hardware calls are deferred until the call to [`Gclk::enable`]
    #[inline]
    pub fn new<S>(token: GclkToken<G>, source: S) -> (Gclk<G, I>, S::Inc)
    where
        S: Source<Id = I> + Increment,
    {
        let config = Gclk {
            token,
            src: PhantomData,
            src_freq: source.freq(),
            div: G::DividerType::default(),
            output_off_value: false,
            improve_duty_cycle: false,
        };
        (config, source.inc())
    }

    /// Deconstruct the [`Gclk`] and return the inner [`GclkToken`]
    #[inline]
    pub fn free<S>(self, source: S) -> (GclkToken<G>, S::Dec)
    where
        S: Source<Id = I> + Decrement,
    {
        (self.token, source.dec())
    }

    /// Swap [`Gclk`] source
    ///
    /// Provided a [`GclkSource`] the [`Gclk`] is updated,
    /// the old clock source token released and returned
    #[inline]
    pub fn swap<Old, New>(self, old: Old, new: New) -> (Gclk<G, New::Id>, Old::Dec, New::Inc)
    where
        Old: Source<Id = I> + Decrement,
        New: Source + Increment,
        New::Id: GclkSourceId,
    {
        let config = Gclk {
            token: self.token,
            src: PhantomData,
            src_freq: new.freq(),
            div: self.div,
            output_off_value: self.output_off_value,
            improve_duty_cycle: self.improve_duty_cycle,
        };
        let old = old.dec();
        let new = new.inc();
        (config, old, new)
    }

    /// Set the state of [`GclkOut`](super::gclkio::GclkOut) pins when GCLK_IO
    /// output is disabled
    #[inline]
    pub fn output_off_value(mut self, high: bool) -> Self {
        self.output_off_value = high;
        self
    }

    /// When dividing an input clock with a odd division factor the duty-cycle
    /// is not 50-50, enabling this ensures 50-50 duty-cycle on the
    /// resulting generator clock
    #[inline]
    pub fn improve_duty_cycle(mut self, flag: bool) -> Self {
        self.improve_duty_cycle = flag;
        self
    }

    /// Returns the actual frequency of the [`Gclk`]
    ///
    /// The division factor set via `.div(GclkDiv)` stores the *actual* desired
    /// division factor, while hardware expresses this a bit differently
    /// under the hood
    ///
    /// Hardware has two modes, see [`GclkDiv`] and [`Gclk1Div`], where the
    /// `DIVSEL` register sets if the division factor is directly stored in
    /// register or if calculated as done in [`Gclk1Div`]
    ///
    /// A division factor of 0 is valid from the hardware point of view,
    /// equal to a division factor of 1, meaning "no division/passthrough"
    #[inline]
    pub fn freq(&self) -> Hertz {
        // Handle the allowed case with DIV-field set to zero
        let div = self.div.get_div();
        match div {
            0 => Hertz(self.src_freq.0),
            _ => Hertz(self.src_freq.0 / div),
        }
    }

    /// Set the desired [`Gclk`] clock divider
    ///
    /// See [`GclkDiv`] for possible divider factors
    #[inline]
    pub fn div(mut self, div: G::DividerType) -> Self {
        self.div = div;
        self
    }

    /// Enabling a [`Gclk`] modifies hardware to match the configuration
    /// stored within.
    #[inline]
    pub fn enable(mut self) -> EnabledGclk<G, I> {
        self.token.set_source(I::DYN);
        self.token.output_off_value(self.output_off_value);
        self.token.improve_duty_cycle(self.improve_duty_cycle);
        self.token.set_div(self.div);
        self.token.enable();
        Enabled::new(self)
    }
}

/// The [`Gclk`] generic clock generator
///
/// Provide methods for enable and disable gclk_out to
/// [`GclkOutSource`][super::sources::GclkOutSource]
impl<G, I, N> EnabledGclk<G, I, N>
where
    G: GclkId,
    I: GclkSourceId,
    N: Counter,
{
    /// Enable the [`Gclk`] clock output to GPIO pins
    #[inline]
    pub(super) fn enable_gclk_out(&mut self) {
        self.0.token.enable_gclk_out();
    }

    /// Disable the [`Gclk`] clock output to GPIO pins
    #[inline]
    pub(super) fn disable_gclk_out(&mut self) {
        self.0.token.disable_gclk_out();
    }
}

impl<G, I> EnabledGclk<G, I>
where
    G: GclkId,
    I: GclkSourceId,
{
    /// Disable the [`Gclk`], possible
    /// when nothing depends on the `Gclk`
    #[inline]
    pub fn disable(mut self) -> Gclk<G, I> {
        self.0.token.disable();
        self.0
    }
}

impl<I: GclkSourceId> EnabledGclk0<I, U1> {
    /// Swap source for [`Gclk0`]
    ///
    /// [`Gclk0`] is special since it always has `Mclk`
    /// as a dependency, with only one dependency (`Mclk`)
    /// allow to swap the clock source.
    #[inline]
    pub fn swap<Old, New>(
        self,
        old: Old,
        new: New,
    ) -> (EnabledGclk0<New::Id, U1>, Old::Dec, New::Inc)
    where
        Old: Source<Id = I> + Decrement,
        New: Source + Increment,
        New::Id: GclkSourceId,
    {
        let (config, old, new) = self.0.swap(old, new);
        (config.enable().inc(), old, new)
    }

    /// Set the desired [`Gclk`] clock divider
    ///
    /// See [`GclkDiv`] for possible divider factors
    #[inline]
    pub fn div(self, div: GclkDiv) -> Self {
        let mut config = self.0.div(div);
        config.token.set_div(div);
        Enabled::new(config)
    }

    /// When dividing an input clock with a odd division factor the duty-cycle
    /// is not 50-50, enabling this ensures 50-50 duty-cycle on the
    /// resulting generator clock
    #[inline]
    pub fn improve_duty_cycle(self, flag: bool) -> Self {
        let mut config = self.0.improve_duty_cycle(flag);
        config.token.improve_duty_cycle(flag);
        Enabled::new(config)
    }
}

//==============================================================================
// Source
//==============================================================================

impl<G, I, N> Source for EnabledGclk<G, I, N>
where
    G: GclkId,
    I: GclkSourceId,
    N: Counter,
{
    type Id = G;

    #[inline]
    fn freq(&self) -> Hertz {
        self.0.freq()
    }
}

//==============================================================================
// Gclks
//==============================================================================

seq!(N in 1..=11 {
    paste! {
        /// [`Gclk`] tokens ensuring there only exists one instance of each [`Gclk`]
        pub struct Tokens {
            #( /// GclkToken for the corresponding GCLK
               pub gclk~N: GclkToken<[<Gclk N Id>]>, )*
        }

        impl Tokens {
            #[inline]
            pub(super) fn new(nvmctrl: &mut NVMCTRL) -> Self {
                // Use auto wait states
                nvmctrl.ctrla.modify(|_, w| w.autows().set_bit());
                // Return all tokens when initially created
                unsafe {
                    Tokens {
                        #( gclk~N: GclkToken::new(), )*
                    }
                }
            }
        }
    }
});<|MERGE_RESOLUTION|>--- conflicted
+++ resolved
@@ -34,26 +34,17 @@
 //!
 //! ```no_run
 //! # use atsamd_hal::{
-<<<<<<< HEAD
 //! #     clock::v2::{
 //! #         clock_system_at_reset,
 //! #         gclk::Gclk,
 //! #         gclkio::GclkOut,
 //! #         pclk::Pclk,
 //! #     },
-//! #     gpio::v2::Pins,
+//! #     gpio::Pins,
 //! #     pac::Peripherals,
 //! # };
 //! let mut pac = Peripherals::take().unwrap();
 //! let (_buses, clocks,tokens) = clock_system_at_reset(
-=======
-//! #     clock::v2::{gclk::Gclk, gclkio::GclkOut, por_state, pclk::Pclk},
-//! #     gpio::Pins,
-//! #     pac::Peripherals,
-//! # };
-//! let mut pac = Peripherals::take().unwrap();
-//! let (_, clocks, tokens) = por_state(
->>>>>>> 54a97071
 //!     pac.OSCCTRL,
 //!     pac.OSC32KCTRL,
 //!     pac.GCLK,
@@ -61,11 +52,7 @@
 //!     &mut pac.NVMCTRL,
 //! );
 //! let pins = Pins::new(pac.PORT);
-<<<<<<< HEAD
-//! let (gclk1, _dfll) = Gclk::new(tokens.gclks.gclk1, clocks.dfll);
-=======
 //! let (gclk1, dfll) = Gclk::new(tokens.gclks.gclk1, clocks.dfll);
->>>>>>> 54a97071
 //! let gclk1 = gclk1.enable();
 //! let (gclk2, _gclk1) = Gclk::new(tokens.gclks.gclk2, gclk1);
 //! let gclk2 = gclk2.enable();
