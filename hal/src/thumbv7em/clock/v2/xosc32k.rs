//! # Xosc32k - External 32 kHz oscillator

#![allow(missing_docs)]

use typenum::U0;

use crate::pac::osc32kctrl::xosc32k::{CGM_A, STARTUP_A};
use crate::pac::osc32kctrl::{RegisterBlock, STATUS, XOSC32K};

use crate::gpio::{FloatingDisabled, Pin, PA00, PA01};
use crate::time::Hertz;
use crate::typelevel::{Counter, Decrement, Increment, PrivateDecrement, PrivateIncrement, Sealed};

use super::{Enabled, Source};

//==============================================================================
// Tokens
//==============================================================================

pub struct XoscBaseToken(());

pub struct Xosc1kToken(());

pub struct Xosc32kToken(());

pub struct Tokens {
    pub base: XoscBaseToken,
    pub xosc1k: Xosc1kToken,
    pub xosc32k: Xosc32kToken,
}

impl Tokens {
    /// Create a new set of tokens
    ///
    /// Safety: There must never be more than one instance of a token at any
    /// given time.
    pub(super) unsafe fn new() -> Self {
        Self {
            base: XoscBaseToken(()),
            xosc1k: Xosc1kToken(()),
            xosc32k: Xosc32kToken(()),
        }
    }
}

impl XoscBaseToken {
    #[inline]
    fn osc32kctrl(&self) -> &RegisterBlock {
        unsafe { &*crate::pac::OSC32KCTRL::ptr() }
    }

    #[inline]
    fn status(&self) -> &STATUS {
        &self.osc32kctrl().status
    }

    #[inline]
    fn xosc32k(&self) -> &XOSC32K {
        &self.osc32kctrl().xosc32k
    }

    #[inline]
    fn set_control_gain_mode(&mut self, cgm: ControlGainMode) {
        let variant = match cgm {
            ControlGainMode::Standard => CGM_A::XT,
            ControlGainMode::HighSpeed => CGM_A::HS,
        };
        self.xosc32k().modify(|_, w| w.cgm().variant(variant));
    }

    #[inline]
    fn set_start_up(&mut self, start_up: StartUp32k) {
        self.xosc32k().modify(|_, w| w.startup().variant(start_up));
    }

    #[inline]
    fn set_on_demand(&mut self, on_demand: bool) {
        self.xosc32k().modify(|_, w| w.ondemand().bit(on_demand));
    }

    #[inline]
    fn set_run_standby(&mut self, run_standby: bool) {
        self.xosc32k().modify(|_, w| w.runstdby().bit(run_standby));
    }

    #[inline]
    fn enable_1k(&mut self, enabled: bool) {
        self.xosc32k().modify(|_, w| w.en1k().bit(enabled));
    }

    #[inline]
    fn enable_32k(&mut self, enabled: bool) {
        self.xosc32k().modify(|_, w| w.en32k().bit(enabled));
    }

    #[inline]
    fn set_xtalen(&mut self, xtalen: bool) {
        self.xosc32k().modify(|_, w| w.xtalen().bit(xtalen));
    }

    #[inline]
    fn enable(&mut self) {
        self.xosc32k().modify(|_, w| w.enable().bit(true));
    }

    #[inline]
    fn wrtlock(&mut self) {
        self.xosc32k().modify(|_, w| w.wrtlock().bit(true));
    }

    #[inline]
    fn disable(&mut self) {
        self.xosc32k().modify(|_, w| w.enable().bit(false));
    }

    #[inline]
    fn wait_ready(&self) {
        while self.status().read().xosc32krdy().bit_is_clear() {}
    }
}

//==============================================================================
// Aliases
//==============================================================================

/// Clock start-up time, in cycles
///
/// At start-up, the XOSC32K clock output is masked to guard against clock
/// instability. This `enum` represents the duration of that start-up time, in
/// clock cycles.
pub type StartUp32k = STARTUP_A;

/// [`Pin`] alias for the XOSC32K input pin
///
/// This pin is required in both [`ClockMode`] and [`CrystalMode`]
pub type XIn32 = Pin<PA00, FloatingDisabled>;

/// [`Pin`] alias for the XOSC32K output pin
///
/// This pin is only required in [`CrystalMode`]
pub type XOut32 = Pin<PA01, FloatingDisabled>;

//==============================================================================
// ControlGainMode
//==============================================================================

#[derive(Copy, Clone, PartialEq, Eq)]
pub enum ControlGainMode {
    Standard,
    HighSpeed,
}

//==============================================================================
// Mode
//==============================================================================

/// Type-level enum for the XOSC32K operation mode
///
/// The XOSC32K clock can be sourced from an external clock or a crystal
/// oscillator. The [`ClockMode`] and [`CrystalMode`] types act as type-level
/// variants. See the documentation on [type-level enums] for more details on
/// the pattern.
///
/// [type-level enums]: crate::typelevel#type-level-enum
pub trait Mode: Sealed {
    const XTALEN: bool;
    fn control_gain_mode(&self) -> ControlGainMode;
}

/// Type-level variant of the XOSC32K operating [`Mode`]
///
/// In this `Mode`, the XOSC32K clock will be sourced from an external clock.
/// See the documentation on [type-level enums] for more details on the pattern.
///
/// [type-level enums]: crate::typelevel#type-level-enum
pub struct ClockMode;
impl Sealed for ClockMode {}
impl Mode for ClockMode {
    const XTALEN: bool = false;
    fn control_gain_mode(&self) -> ControlGainMode {
        ControlGainMode::Standard
    }
}

/// Type-level variant of the XOSC32K operating [`Mode`]
///
/// In this `Mode`, the XOSC32K clock will be sourced from a crystal oscillator.
/// See the documentation on [type-level enums] for more details on the pattern.
///
/// [type-level enums]: crate::typelevel#type-level-enum
pub struct CrystalMode {
    xout32: XOut32,
    cgm: ControlGainMode,
}
impl Sealed for CrystalMode {}
impl Mode for CrystalMode {
    const XTALEN: bool = true;
    fn control_gain_mode(&self) -> ControlGainMode {
        self.cgm
    }
}

//==============================================================================
// XoscBase
//==============================================================================

pub struct XoscBase<M: Mode> {
    token: XoscBaseToken,
    xin32: XIn32,
    mode: M,
    run_standby: bool,
    on_demand_mode: bool,
    start_up_masking: StartUp32k,
}

pub type EnabledXoscBase<M, N = U0> = Enabled<XoscBase<M>, N>;

impl XoscBase<ClockMode> {
    /// Initialize the XOSC32K from an external clock signal
    ///
    /// This mode only uses the [`XIn32`] [`Pin`]. The [`XOut32`] `Pin` is still
    /// available to be used as GPIO.
    #[inline]
    pub fn from_clock(token: XoscBaseToken, xin32: impl Into<XIn32>) -> Self {
        let xin32 = xin32.into().into_floating_disabled();
        Self::new(token, xin32, ClockMode)
    }

    /// Consume the [`XoscBase`] and return its token and the [`XIn32`] [`Pin`]
    #[inline]
    pub fn free(self) -> (XoscBaseToken, XIn32) {
        (self.token, self.xin32)
    }
}

impl XoscBase<CrystalMode> {
    /// Initialize the XOSC32K from a crystal oscillator
    ///
    /// This mode only uses both the [`XIn32`] [`Pin`] and the [`XOut32`] `Pin`.
    #[inline]
    pub fn from_crystal(
        token: XoscBaseToken,
        xin32: impl Into<XIn32>,
        xout32: impl Into<XOut32>,
    ) -> Self {
        let xin32 = xin32.into().into_floating_disabled();
        let xout32 = xout32.into().into_floating_disabled();
        let cgm = ControlGainMode::Standard;
        let mode = CrystalMode { xout32, cgm };
        Self::new(token, xin32, mode)
    }

    /// Set the crystal oscillator control gain mode
    ///
    /// Pick between high speed or low power consumption
    #[inline]
    pub fn control_gain_mode(mut self, cgm: ControlGainMode) -> Self {
        self.mode.cgm = cgm;
        self
    }

    /// Consume the [`XoscBase`] and return its token and both GPIO [`Pin`]s
    #[inline]
    pub fn free(self) -> (XoscBaseToken, XIn32, XOut32) {
        (self.token, self.xin32, self.mode.xout32)
    }
}

impl<M: Mode> XoscBase<M> {
    #[inline]
    fn new(token: XoscBaseToken, xin32: XIn32, mode: M) -> Self {
        Self {
            token,
            xin32,
            mode,
            run_standby: false,
            on_demand_mode: true,
            start_up_masking: StartUp32k::CYCLE2048,
        }
    }

    /// Set for how long the clock output should be masked during startup
    #[inline]
    pub fn start_up(mut self, start_up: StartUp32k) -> Self {
        self.start_up_masking = start_up;
        self
    }

    /// Controls how [`Xosc32k`] behaves when a peripheral clock request is
    /// detected
    #[inline]
    pub fn on_demand(mut self, on_demand: bool) -> Self {
        self.on_demand_mode = on_demand;
        self
    }

    /// Controls how [`Xosc32k`] should behave during standby
    #[inline]
    pub fn run_standby(mut self, run_standby: bool) -> Self {
        self.run_standby = run_standby;
        self
    }

    /// Wait until the clock source is ready
    #[inline]
    pub fn wait_ready(&self) {
        self.token.wait_ready();
    }

    /// Set the write-lock, which will last until POR
    ///
    /// This function sets the write-lock bit, which lasts until power-on reset.
    /// It also consumes and drops the [`XoscBase`], which destroys API access
    /// to the registers.
    ///
    /// **NOTE:** Because the `XoscBase` is not enabled, calling `write_lock`
    /// will lock both the 1 kHz and 32 kHz clocks in their disabled state.
    #[inline]
    pub fn write_lock(mut self) {
        self.token.wrtlock();
    }

    #[inline]
    pub fn enable(mut self) -> EnabledXoscBase<M> {
        self.token.set_xtalen(M::XTALEN);
        self.token.set_on_demand(self.on_demand_mode);
        self.token.set_run_standby(self.run_standby);
        self.token.set_start_up(self.start_up_masking);
        self.token
            .set_control_gain_mode(self.mode.control_gain_mode());
        self.token.enable();
        Enabled::new(self)
    }
}

impl<M: Mode, N: Counter> EnabledXoscBase<M, N> {
    /// Set the write-lock, which will last until POR
    ///
    /// This function sets the write-lock bit, which lasts until power-on reset.
    /// It also consumes and drops the [`XoscBase`], which destroys API access
    /// to the registers.
    #[inline]
    pub fn write_lock(mut self) {
        self.0.token.wrtlock();
    }

    pub fn disable(mut self) -> XoscBase<M> {
        self.0.token.disable();
        self.0
    }
}

//==============================================================================
// Ids
//==============================================================================

/// Type-level variant representing the identity of the XOSC1K clock
///
/// This type is a member of several [type-level enums]. See the documentation
/// on [type-level enums] for more details on the pattern.
///
/// [type-level enums]: crate::typelevel#type-level-enum
pub enum Xosc1kId {}

impl Sealed for Xosc1kId {}

/// Type-level variant representing the identity of the XOSC32K clock
///
/// This type is a member of several [type-level enums]. See the documentation
/// on [type-level enums] for more details on the pattern.
///
/// [type-level enums]: crate::typelevel#type-level-enum
pub enum Xosc32kId {}

impl Sealed for Xosc32kId {}

//==============================================================================
// Xosc1k
//==============================================================================

pub struct Xosc1k {
    token: Xosc1kToken,
}

pub type EnabledXosc1k<N = U0> = Enabled<Xosc1k, N>;

impl Xosc1k {
    /// Enable the 1 kHz output from XOSC32K
    ///
    /// This clock is derived from the [`Enabled`] [`XoscBase`] clock.
    ///
    /// ```no_run
<<<<<<< HEAD
    /// # use atsamd_hal::clock::v2::clock_system_at_reset;
    /// # use atsamd_hal::clock::v2::xosc32k::{XoscBase, Xosc1k};
    /// # use atsamd_hal::gpio::v2::Pins;
    /// # use atsamd_hal::pac::Peripherals;
    /// # let mut pac = Peripherals::take().unwrap();
    /// let (buses, clocks, tokens) = clock_system_at_reset(
    ///     pac.OSCCTRL,
    ///     pac.OSC32KCTRL,
    ///     pac.GCLK,
    ///     pac.MCLK,
    ///     &mut pac.NVMCTRL,
    /// );
    /// let pins = Pins::new(pac.PORT);
    /// let xosc_base = XoscBase::from_clock(
    ///     tokens.xosc32k.base,
    ///     pins.pa00,
    /// ).enable();
    /// let (xosc1k, base) = Xosc1k::enable(tokens.xosc32k.xosc1k, xosc_base);
=======
    /// # use atsamd_hal::{
    /// #     pac::Peripherals,
    /// #     clock::v2::{
    /// #         por_state,
    /// #         xosc32k::{XoscBase, Xosc1k},
    /// #     },
    /// #     gpio::Pins,
    /// # };
    /// # let mut pac = Peripherals::take().unwrap();
    /// # let (mut buses, clocks, tokens) = por_state(
    /// #     pac.OSCCTRL,
    /// #     pac.OSC32KCTRL,
    /// #     pac.GCLK,
    /// #     pac.MCLK,
    /// #     &mut pac.NVMCTRL,
    /// # );
    /// # let pins = Pins::new(pac.PORT);
    /// let base = XoscBase::from_clock(
    ///     tokens.xosc32k.base,
    ///     pins.pa00
    /// ).enable();
    /// let (xosc1k, base) = Xosc1k::enable(tokens.xosc32k.xosc1k, base);
>>>>>>> 54a97071
    /// ```
    #[inline]
    pub fn enable<M, N>(
        token: Xosc1kToken,
        mut base: EnabledXoscBase<M, N>,
    ) -> (EnabledXosc1k, EnabledXoscBase<M, N::Inc>)
    where
        M: Mode,
        N: Increment,
    {
        base.0.token.enable_1k(true);
        (Enabled::new(Self { token }), base.inc())
    }
}

impl EnabledXosc1k {
    /// Disable the 1 kHz output from XOSC32K
    ///
    /// Doing so will clear one usage of the [`Enabled`] [`XoscBase`] clock
    #[inline]
    pub fn disable<M, N>(
        self,
        mut base: EnabledXoscBase<M, N>,
    ) -> (Xosc1kToken, EnabledXoscBase<M, N::Dec>)
    where
        M: Mode,
        N: Decrement,
    {
        base.0.token.enable_1k(false);
        (self.0.token, base.dec())
    }
}

impl<N: Counter> Source for EnabledXosc1k<N> {
    type Id = Xosc1kId;

    fn freq(&self) -> Hertz {
        Hertz(1024)
    }
}

//==============================================================================
// Xosc32k
//==============================================================================

pub struct Xosc32k {
    token: Xosc32kToken,
}

pub type EnabledXosc32k<N = U0> = Enabled<Xosc32k, N>;

impl Xosc32k {
    /// Enable the 32 kHz output from XOSC32K
    ///
    /// This clock is derived from the [`Enabled`] [`XoscBase`] clock.
    ///
    /// ```no_run
<<<<<<< HEAD
    /// # use atsamd_hal::clock::v2::clock_system_at_reset;
    /// # use atsamd_hal::clock::v2::xosc32k::{XoscBase, Xosc32k};
    /// # use atsamd_hal::gpio::v2::Pins;
    /// # use atsamd_hal::pac::Peripherals;
    /// # let mut pac = Peripherals::take().unwrap();
    /// let (buses, clocks, tokens) = clock_system_at_reset(
    ///     pac.OSCCTRL,
    ///     pac.OSC32KCTRL,
    ///     pac.GCLK,
    ///     pac.MCLK,
    ///     &mut pac.NVMCTRL,
    /// );
    /// let pins = Pins::new(pac.PORT);
    /// let xosc_base = XoscBase::from_clock(
    ///     tokens.xosc32k.base,
    ///     pins.pa00,
    /// ).enable();
    /// let (xosc32k, base) = Xosc32k::enable(tokens.xosc32k.xosc32k, xosc_base);
=======
    /// # use atsamd_hal::{
    /// #     pac::Peripherals,
    /// #     clock::v2::{
    /// #         por_state,
    /// #         xosc32k::{XoscBase, Xosc32k},
    /// #     },
    /// #     gpio::Pins,
    /// # };
    /// # let mut pac = Peripherals::take().unwrap();
    /// # let (mut buses, clocks, tokens) = por_state(
    /// #     pac.OSCCTRL,
    /// #     pac.OSC32KCTRL,
    /// #     pac.GCLK,
    /// #     pac.MCLK,
    /// #     &mut pac.NVMCTRL,
    /// # );
    /// # let pins = Pins::new(pac.PORT);
    /// let base = XoscBase::from_clock(
    ///     tokens.xosc32k.base,
    ///     pins.pa00
    /// ).enable();
    /// let (xosc32k, base) = Xosc32k::enable(tokens.xosc32k.xosc32k, base);
>>>>>>> 54a97071
    /// ```
    #[inline]
    pub fn enable<M, N>(
        token: Xosc32kToken,
        mut base: EnabledXoscBase<M, N>,
    ) -> (EnabledXosc32k, EnabledXoscBase<M, N::Inc>)
    where
        M: Mode,
        N: Increment,
    {
        base.0.token.enable_32k(true);
        (Enabled::new(Self { token }), base.inc())
    }
}

impl EnabledXosc32k {
    /// Disable the 32 kHz output from XOSC32K
    ///
    /// Doing so will clear one usage of the [`Enabled`] [`XoscBase`] clock
    #[inline]
    pub fn disable<M, N>(
        self,
        mut base: EnabledXoscBase<M, N>,
    ) -> (Xosc32kToken, EnabledXoscBase<M, N::Dec>)
    where
        M: Mode,
        N: Decrement,
    {
        base.0.token.enable_32k(false);
        (self.0.token, base.dec())
    }
}

impl<N: Counter> Source for EnabledXosc32k<N> {
    type Id = Xosc32kId;

    fn freq(&self) -> Hertz {
        Hertz(32_768)
    }
}<|MERGE_RESOLUTION|>--- conflicted
+++ resolved
@@ -390,7 +390,6 @@
     /// This clock is derived from the [`Enabled`] [`XoscBase`] clock.
     ///
     /// ```no_run
-<<<<<<< HEAD
     /// # use atsamd_hal::clock::v2::clock_system_at_reset;
     /// # use atsamd_hal::clock::v2::xosc32k::{XoscBase, Xosc1k};
     /// # use atsamd_hal::gpio::v2::Pins;
@@ -409,30 +408,6 @@
     ///     pins.pa00,
     /// ).enable();
     /// let (xosc1k, base) = Xosc1k::enable(tokens.xosc32k.xosc1k, xosc_base);
-=======
-    /// # use atsamd_hal::{
-    /// #     pac::Peripherals,
-    /// #     clock::v2::{
-    /// #         por_state,
-    /// #         xosc32k::{XoscBase, Xosc1k},
-    /// #     },
-    /// #     gpio::Pins,
-    /// # };
-    /// # let mut pac = Peripherals::take().unwrap();
-    /// # let (mut buses, clocks, tokens) = por_state(
-    /// #     pac.OSCCTRL,
-    /// #     pac.OSC32KCTRL,
-    /// #     pac.GCLK,
-    /// #     pac.MCLK,
-    /// #     &mut pac.NVMCTRL,
-    /// # );
-    /// # let pins = Pins::new(pac.PORT);
-    /// let base = XoscBase::from_clock(
-    ///     tokens.xosc32k.base,
-    ///     pins.pa00
-    /// ).enable();
-    /// let (xosc1k, base) = Xosc1k::enable(tokens.xosc32k.xosc1k, base);
->>>>>>> 54a97071
     /// ```
     #[inline]
     pub fn enable<M, N>(
@@ -490,7 +465,6 @@
     /// This clock is derived from the [`Enabled`] [`XoscBase`] clock.
     ///
     /// ```no_run
-<<<<<<< HEAD
     /// # use atsamd_hal::clock::v2::clock_system_at_reset;
     /// # use atsamd_hal::clock::v2::xosc32k::{XoscBase, Xosc32k};
     /// # use atsamd_hal::gpio::v2::Pins;
@@ -509,30 +483,6 @@
     ///     pins.pa00,
     /// ).enable();
     /// let (xosc32k, base) = Xosc32k::enable(tokens.xosc32k.xosc32k, xosc_base);
-=======
-    /// # use atsamd_hal::{
-    /// #     pac::Peripherals,
-    /// #     clock::v2::{
-    /// #         por_state,
-    /// #         xosc32k::{XoscBase, Xosc32k},
-    /// #     },
-    /// #     gpio::Pins,
-    /// # };
-    /// # let mut pac = Peripherals::take().unwrap();
-    /// # let (mut buses, clocks, tokens) = por_state(
-    /// #     pac.OSCCTRL,
-    /// #     pac.OSC32KCTRL,
-    /// #     pac.GCLK,
-    /// #     pac.MCLK,
-    /// #     &mut pac.NVMCTRL,
-    /// # );
-    /// # let pins = Pins::new(pac.PORT);
-    /// let base = XoscBase::from_clock(
-    ///     tokens.xosc32k.base,
-    ///     pins.pa00
-    /// ).enable();
-    /// let (xosc32k, base) = Xosc32k::enable(tokens.xosc32k.xosc32k, base);
->>>>>>> 54a97071
     /// ```
     #[inline]
     pub fn enable<M, N>(
