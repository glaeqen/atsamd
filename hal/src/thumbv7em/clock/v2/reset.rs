//! This module is intentionally private. Its contents are publicly exported
//! from the `v2` module, which is where the corresponding documentation will
//! appear.

use typenum::U1;

use crate::pac::{GCLK, MCLK, NVMCTRL, OSC32KCTRL, OSCCTRL};

use super::*;

/// Collection of low-level PAC structs
///
/// This struct serves to guard access to the low-level PAC structs. It places
/// them behind an `unsafe` barrier.
///
/// Normally, users trade the low-level PAC structs for the higher-level
/// `clock::v2` API. However, in some cases, the `clock::v2` API may not be
/// sufficient. In these cases, users can access the registers directly by
/// calling [`Pac::steal`] to recover the PAC structs.
pub struct Pac {
    oscctrl: OSCCTRL,
    osc32kctrl: OSC32KCTRL,
    gclk: GCLK,
    mclk: MCLK,
}

impl Pac {
    /// Escape hatch allowing to access low-level PAC structs
    ///
    /// Consume the [`Pac`] and return the low-level PAC structs. This is
    /// useful when the `clock::v2` API does not provide a necessary feature, or
    /// when dealing with the legacy `clock::v1` API. For example, many of the
    /// `clock::v1` functions require access to the [`MCLK`] peripheral.
    ///
    /// # Safety
    ///
    /// Directly configuring clocks through the PAC API can invalidate the
    /// type-level guarantees of the `clock` module API.
    pub unsafe fn steal(self) -> (OSCCTRL, OSC32KCTRL, GCLK, MCLK) {
        (self.oscctrl, self.osc32kctrl, self.gclk, self.mclk)
    }
}

pub struct Buses {
    pub ahb: ahb::Ahb,
    pub apb: apb::Apb,
}

/// Enabled clocks at power-on reset
///
/// This type is constructed using the [`clock_system_at_reset`] function, which
/// consumes the PAC-level clocking structs and returns the HAL-level clocking
/// structs in their reset state.
///
/// This type represents the clocks as they are configured at power-on reset.
/// The main clock, [`Gclk0`](gclk::Gclk0), runs at 48 MHz using the
/// [`Dfll`](dfll::Dfll) in [`OpenLoop`](dfll::OpenLoop) [`Mode`](dfll::Mode).
/// The ultra-low power [base oscillator](osculp32k::OscUlpBase) is also enabled
/// and running, as it can never be disabled.
///
/// As described in the [top-level](super::super) documentation for the `clock`
/// module, only [`Enabled`] clocks can be used as a [`Source`] for downstream
/// clocks. This struct contains all of the `Enabled` clocks at reset.
///
/// This struct also contains the [`Pac`] wrapper struct, which provides
/// `unsafe` access to the low-level PAC structs.
pub struct Clocks {
    /// Wrapper providing `unsafe` access to low-level PAC structs
    pub pac: Pac,
    /// Enabled AHB clocks
    pub ahbs: ahb::AhbClks,
    /// Enabled APB clocks
    pub apbs: apb::ApbClks,
    /// Main system clock, driven at 48 MHz by the DFLL in open loop mode
    pub gclk0: Enabled<gclk::Gclk0<dfll::DfllId>, U1>,
    /// DFLL48 in open loop mode
    pub dfll: Enabled<dfll::Dfll<dfll::OpenLoop>, U1>,
    /// Always-enabled base oscillator for the [`OscUlp1k`](osculp32k::OscUlp1k)
    /// and [`OscUlp32k`](osculp32k::OscUlp32k) clocks.
    pub osculp_base: Enabled<osculp32k::OscUlpBase>,
}

/// Type-level tokens for unused clocks at power-on reset
///
/// This type is constructed using the [`clock_system_at_reset`] function, which
/// consumes the PAC-level clocking structs and returns the HAL-level clocking
/// structs in their reset state.
///
/// As described in the [top-level](super::super) documentation for the `clock`
/// module, token types are used to guanrantee the uniqueness of each clock. To
/// configure or enable a clock, you must provide the corresponding token.
<<<<<<< HEAD
=======
///
/// For example, to enable the peripheral channel clock for [`Sercom1`], you
/// must provide the corresponding [`PclkToken`](pclk::PclkToken).
///
/// ```no_run
/// # use atsamd_hal::clock::v2::{self as clock, pclk::Pclk};
/// # let mut pac = atsamd_hal::pac::Peripherals::take().unwrap();
/// # let oscctrl = pac.OSCCTRL;
/// # let osc32kctrl = pac.OSC32KCTRL;
/// # let gclk = pac.GCLK;
/// # let mclk = pac.MCLK;
/// # let nvmctrl = &mut pac.NVMCTRL;
/// let (buses, clocks, tokens) = clock::por_state(oscctrl, osc32kctrl, gclk, mclk, nvmctrl);
/// let pclk_sercom1 = Pclk::enable(tokens.pclks.sercom1, clocks.gclk0);
/// ```
///
/// [`Sercom1`]: crate::sercom::Sercom1
>>>>>>> 54a97071
pub struct Tokens {
    /// Tokens to create [`apb::ApbClk`]s
    pub apbs: apb::ApbTokens,
    /// Token to create [`dpll::Dpll0`]
    pub dpll0: dpll::DpllToken<dpll::Dpll0Id>,
    /// Token to create [`dpll::Dpll1`]
    pub dpll1: dpll::DpllToken<dpll::Dpll1Id>,
    /// Tokens to create [`gclkio::GclkIo`]s
    pub gclk_io: gclkio::Tokens,
    /// Tokens to create [`gclk::Gclk`]
    pub gclks: gclk::Tokens,
    /// Tokens to create [`pclk::Pclk`]s
    pub pclks: pclk::Tokens,
    /// Tokens to create [`rtcosc::RtcOsc`]
    pub rtcosc: rtcosc::RtcOscToken,
    /// Tokens [`xosc::Xosc0`]
    pub xosc0: xosc::XoscToken<xosc::Xosc0Id>,
    /// Token to create [`xosc::Xosc1`]
    pub xosc1: xosc::XoscToken<xosc::Xosc1Id>,
    /// Tokens to create [`xosc32k::XoscBase`], [`xosc32k::Xosc1k`] and
    /// [`xosc32k::Xosc32k`]
    pub xosc32k: xosc32k::Tokens,
    /// Tokens to create [`osculp32k::OscUlp1k`] and [`osculp32k::OscUlp32k`]
    pub osculp: osculp32k::Tokens,
}

/// Consume the PAC clocking structs and return a HAL-level
/// representation of the clocks at power-on reset
///
/// This function consumes the [`OSCCTRL`], [`OSC32KCTRL`], [`GCLK`] and
/// [`MCLK`] PAC structs and returns the [`Buses`], [`Clocks`] and [`Tokens`].
<<<<<<< HEAD
/// See the [module-level documentation](super) for more details.
=======
/// The `Buses` provide access to enable or disable the AHB and APB bus clocks.
/// The `Clocks` represent the set of [`Enabled`] clocks at reset. And the
/// `Tokens` can be used to configure and enable the remaining clocks.
///
/// For example, the following code demonstrates a number of common operations.
/// First, the PAC structs are traded for HAL types. Next, the GCLK5 token is
/// used to create an instance of [`Gclk5`], sourced from the already running
/// [`Dfll`](dfll::Dfll). The [`GclkDivider`](gclk::GclkDivider) is set to 24,
/// and `Gclk5` is [`Enabled`] with a 2 MHz output frequency. Next, `Gclk5` is
/// used as the [`Pclk`](pclk::Pclk) [`Source`] for [`Dpll0`](dpll::Dpll0). Once
/// the peripheral channel clock has been enabled, the `Dpll0` itself can be
/// created from it. The loop divider is set to 60, which raises the output
/// frequency to 120 MHz. Finally, the main clock, [`Gclk0`](gclk::Gclk0) is
/// swapped to use `Dpll0` instead of the `Dfll`.
///
/// ```no_run
/// # use atsamd_hal::clock::v2::{self as clock, gclk, pclk, dpll};
/// # let mut pac = atsamd_hal::pac::Peripherals::take().unwrap();
/// # let oscctrl = pac.OSCCTRL;
/// # let osc32kctrl = pac.OSC32KCTRL;
/// # let gclk = pac.GCLK;
/// # let mclk = pac.MCLK;
/// # let nvmctrl = &mut pac.NVMCTRL;
///
/// let (_buses, clocks, tokens) = clock::por_state(oscctrl, osc32kctrl, gclk, mclk, nvmctrl);
/// let (gclk5, dfll) = gclk::Gclk::new(tokens.gclks.gclk5, clocks.dfll);
/// let gclk5 = gclk5.div(gclk::GclkDiv::Div(24)).enable();
/// let (pclk_dpll0, gclk5) = pclk::Pclk::enable(tokens.pclks.dpll0, gclk5);
/// let dpll0 = dpll::Dpll0::from_pclk(tokens.dpll0, pclk_dpll0)
///     .set_loop_div(60, 0)
///     .enable()
///     .unwrap_or_else(|_| panic!("Dpll did not pass assertion checks!"));
/// let (gclk0, dfll, dpll0) = clocks.gclk0.swap(dfll, dpll0);
/// ```
///
/// See the [top-level](super::super) documentation of the `clock` module for
/// more details.
>>>>>>> 54a97071
#[inline]
pub fn clock_system_at_reset(
    oscctrl: OSCCTRL,
    osc32kctrl: OSC32KCTRL,
    gclk: GCLK,
    mclk: MCLK,
    nvmctrl: &mut NVMCTRL,
) -> (Buses, Clocks, Tokens) {
    // Safe because no bus, clock or token struct is instantiated more than once
    // We also know that the PAC structs cannot be obtained more than once
    // without `unsafe` code
    unsafe {
        let buses = Buses {
            ahb: ahb::Ahb::new(),
            apb: apb::Apb::new(),
        };
        let pac = Pac {
            oscctrl,
            osc32kctrl,
            gclk,
            mclk,
        };
        let dfll = Enabled::<_>::new(dfll::Dfll::in_open_mode(dfll::DfllToken::new()));
        let (gclk0, dfll) = gclk::Gclk0::new(gclk::GclkToken::new(), dfll);
        let gclk0 = Enabled::new(gclk0);
        let clocks = Clocks {
            pac,
            ahbs: ahb::AhbClks::new(),
            apbs: apb::ApbClks::new(),
            gclk0,
            dfll,
            osculp_base: osculp32k::OscUlpBase::new(),
        };
        let tokens = Tokens {
            apbs: apb::ApbTokens::new(),
            dpll0: dpll::DpllToken::new(),
            dpll1: dpll::DpllToken::new(),
            gclk_io: gclkio::Tokens::new(),
            gclks: gclk::Tokens::new(nvmctrl),
            pclks: pclk::Tokens::new(),
            rtcosc: rtcosc::RtcOscToken::new(),
            xosc0: xosc::XoscToken::new(),
            xosc1: xosc::XoscToken::new(),
            xosc32k: xosc32k::Tokens::new(),
            osculp: osculp32k::Tokens::new(),
        };
        (buses, clocks, tokens)
    }
}<|MERGE_RESOLUTION|>--- conflicted
+++ resolved
@@ -89,26 +89,6 @@
 /// As described in the [top-level](super::super) documentation for the `clock`
 /// module, token types are used to guanrantee the uniqueness of each clock. To
 /// configure or enable a clock, you must provide the corresponding token.
-<<<<<<< HEAD
-=======
-///
-/// For example, to enable the peripheral channel clock for [`Sercom1`], you
-/// must provide the corresponding [`PclkToken`](pclk::PclkToken).
-///
-/// ```no_run
-/// # use atsamd_hal::clock::v2::{self as clock, pclk::Pclk};
-/// # let mut pac = atsamd_hal::pac::Peripherals::take().unwrap();
-/// # let oscctrl = pac.OSCCTRL;
-/// # let osc32kctrl = pac.OSC32KCTRL;
-/// # let gclk = pac.GCLK;
-/// # let mclk = pac.MCLK;
-/// # let nvmctrl = &mut pac.NVMCTRL;
-/// let (buses, clocks, tokens) = clock::por_state(oscctrl, osc32kctrl, gclk, mclk, nvmctrl);
-/// let pclk_sercom1 = Pclk::enable(tokens.pclks.sercom1, clocks.gclk0);
-/// ```
-///
-/// [`Sercom1`]: crate::sercom::Sercom1
->>>>>>> 54a97071
 pub struct Tokens {
     /// Tokens to create [`apb::ApbClk`]s
     pub apbs: apb::ApbTokens,
@@ -140,47 +120,8 @@
 ///
 /// This function consumes the [`OSCCTRL`], [`OSC32KCTRL`], [`GCLK`] and
 /// [`MCLK`] PAC structs and returns the [`Buses`], [`Clocks`] and [`Tokens`].
-<<<<<<< HEAD
+///
 /// See the [module-level documentation](super) for more details.
-=======
-/// The `Buses` provide access to enable or disable the AHB and APB bus clocks.
-/// The `Clocks` represent the set of [`Enabled`] clocks at reset. And the
-/// `Tokens` can be used to configure and enable the remaining clocks.
-///
-/// For example, the following code demonstrates a number of common operations.
-/// First, the PAC structs are traded for HAL types. Next, the GCLK5 token is
-/// used to create an instance of [`Gclk5`], sourced from the already running
-/// [`Dfll`](dfll::Dfll). The [`GclkDivider`](gclk::GclkDivider) is set to 24,
-/// and `Gclk5` is [`Enabled`] with a 2 MHz output frequency. Next, `Gclk5` is
-/// used as the [`Pclk`](pclk::Pclk) [`Source`] for [`Dpll0`](dpll::Dpll0). Once
-/// the peripheral channel clock has been enabled, the `Dpll0` itself can be
-/// created from it. The loop divider is set to 60, which raises the output
-/// frequency to 120 MHz. Finally, the main clock, [`Gclk0`](gclk::Gclk0) is
-/// swapped to use `Dpll0` instead of the `Dfll`.
-///
-/// ```no_run
-/// # use atsamd_hal::clock::v2::{self as clock, gclk, pclk, dpll};
-/// # let mut pac = atsamd_hal::pac::Peripherals::take().unwrap();
-/// # let oscctrl = pac.OSCCTRL;
-/// # let osc32kctrl = pac.OSC32KCTRL;
-/// # let gclk = pac.GCLK;
-/// # let mclk = pac.MCLK;
-/// # let nvmctrl = &mut pac.NVMCTRL;
-///
-/// let (_buses, clocks, tokens) = clock::por_state(oscctrl, osc32kctrl, gclk, mclk, nvmctrl);
-/// let (gclk5, dfll) = gclk::Gclk::new(tokens.gclks.gclk5, clocks.dfll);
-/// let gclk5 = gclk5.div(gclk::GclkDiv::Div(24)).enable();
-/// let (pclk_dpll0, gclk5) = pclk::Pclk::enable(tokens.pclks.dpll0, gclk5);
-/// let dpll0 = dpll::Dpll0::from_pclk(tokens.dpll0, pclk_dpll0)
-///     .set_loop_div(60, 0)
-///     .enable()
-///     .unwrap_or_else(|_| panic!("Dpll did not pass assertion checks!"));
-/// let (gclk0, dfll, dpll0) = clocks.gclk0.swap(dfll, dpll0);
-/// ```
-///
-/// See the [top-level](super::super) documentation of the `clock` module for
-/// more details.
->>>>>>> 54a97071
 #[inline]
 pub fn clock_system_at_reset(
     oscctrl: OSCCTRL,
